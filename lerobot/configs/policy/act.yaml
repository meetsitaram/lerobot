# @package _global_

seed: 1000
dataset_repo_id: lerobot/aloha_sim_insertion_human

override_dataset_stats:
  observation.images.top:
    # stats from imagenet, since we use a pretrained vision model
    mean: [[[0.485]], [[0.456]], [[0.406]]]  # (c,1,1)
    std: [[[0.229]], [[0.224]], [[0.225]]]  # (c,1,1)

training:
<<<<<<< HEAD
  # offline_steps: 80000
  offline_steps: 2000
  online_steps: 0
  # eval_freq: 10000
  # save_freq: 100000
  eval_freq: 2000
  save_freq: 2000  
  log_freq: 250
=======
  offline_steps: 100000
  online_steps: 0
  eval_freq: 20000
  save_freq: 20000
>>>>>>> b5ad79a7
  save_checkpoint: true

  batch_size: 8
  lr: 1e-4
  lr_backbone: 1e-4
  weight_decay: 1e-3
  # lr: 1e-5
  # lr_backbone: 1e-5
  # weight_decay: 1e-4
  grad_clip_norm: 10
  online_steps_between_rollouts: 1

  delta_timestamps:
    action: "[i / ${fps} for i in range(${policy.chunk_size})]"

eval:
  n_episodes: 50
  batch_size: 50

# See `configuration_act.py` for more details.
policy:
  name: act

  # Input / output structure.
  n_obs_steps: 1
  chunk_size: 100 # chunk_size
  n_action_steps: 100

  input_shapes:
    # TODO(rcadene, alexander-soare): add variables for height and width from the dataset/env?
    observation.images.top: [3, 480, 640]
    observation.state: ["${env.state_dim}"]
  output_shapes:
    action: ["${env.action_dim}"]

  # Normalization / Unnormalization
  input_normalization_modes:
    observation.images.top: mean_std
    observation.state: mean_std
  output_normalization_modes:
    action: mean_std

  # Architecture.
  # Vision backbone.
  vision_backbone: resnet18
  pretrained_backbone_weights: ResNet18_Weights.IMAGENET1K_V1
  replace_final_stride_with_dilation: false
  # Transformer layers.
  pre_norm: false
  dim_model: 512
  n_heads: 8
  dim_feedforward: 3200
  feedforward_activation: relu
  n_encoder_layers: 4
  # Note: Although the original ACT implementation has 7 for `n_decoder_layers`, there is a bug in the code
  # that means only the first layer is used. Here we match the original implementation by setting this to 1.
  # See this issue https://github.com/tonyzhaozh/act/issues/25#issue-2258740521.
  n_decoder_layers: 1
  # VAE.
  use_vae: true
  latent_dim: 32
  n_vae_encoder_layers: 4

  # Inference.
  temporal_ensemble_coeff: null

  # Training and loss computation.
  dropout: 0.1
  kl_weight: 10.0<|MERGE_RESOLUTION|>--- conflicted
+++ resolved
@@ -10,21 +10,14 @@
     std: [[[0.229]], [[0.224]], [[0.225]]]  # (c,1,1)
 
 training:
-<<<<<<< HEAD
-  # offline_steps: 80000
+  # offline_steps: 100000
   offline_steps: 2000
   online_steps: 0
-  # eval_freq: 10000
-  # save_freq: 100000
+  # eval_freq: 20000
+  # save_freq: 20000
   eval_freq: 2000
-  save_freq: 2000  
-  log_freq: 250
-=======
-  offline_steps: 100000
-  online_steps: 0
-  eval_freq: 20000
-  save_freq: 20000
->>>>>>> b5ad79a7
+  save_freq: 2000   
+
   save_checkpoint: true
 
   batch_size: 8
