--- conflicted
+++ resolved
@@ -406,11 +406,7 @@
     print("cuda available:", torch.cuda.is_available())
     
     policy.train()
-<<<<<<< HEAD
-    print("device being used:", get_device_from_parameters(policy).type)
-=======
     offline_step = 0
->>>>>>> b5ad79a7
     for _ in range(step, cfg.training.offline_steps):
         if offline_step == 0:
             logging.info("Start offline training on a fixed dataset")
