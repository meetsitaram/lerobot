"""
Utilities to control a robot.

Useful to record a dataset, replay a recorded episode, run the policy on your robot
and record an evaluation dataset, and to recalibrate your robot if needed.

Examples of usage:

- Recalibrate your robot:
```bash
python lerobot/scripts/control_robot.py calibrate
```

- Unlimited teleoperation at highest frequency (~200 Hz is expected), to exit with CTRL+C:
```bash
python lerobot/scripts/control_robot.py teleoperate

# Remove the cameras from the robot definition. They are not used in 'teleoperate' anyway.
python lerobot/scripts/control_robot.py teleoperate --robot-overrides '~cameras'
```

- Unlimited teleoperation at a limited frequency of 30 Hz, to simulate data recording frequency:
```bash
python lerobot/scripts/control_robot.py teleoperate \
    --fps 30
```

- Record one episode in order to test replay:
```bash
python lerobot/scripts/control_robot.py record \
    --fps 30 \
    --root tmp/data \
    --repo-id $USER/koch_test \
    --num-episodes 1 \
    --run-compute-stats 0
```

- Visualize dataset:
```bash
python lerobot/scripts/visualize_dataset.py \
    --root tmp/data \
    --repo-id $USER/koch_test \
    --episode-index 0
```

- Replay this test episode:
```bash
python lerobot/scripts/control_robot.py replay \
    --fps 30 \
    --root tmp/data \
    --repo-id $USER/koch_test \
    --episode 0
```

- Record a full dataset in order to train a policy, with 2 seconds of warmup,
30 seconds of recording for each episode, and 10 seconds to reset the environment in between episodes:
```bash
python lerobot/scripts/control_robot.py record \
    --fps 30 \
    --root data \
    --repo-id $USER/koch_pick_place_lego \
    --num-episodes 50 \
    --warmup-time-s 2 \
    --episode-time-s 30 \
    --reset-time-s 10
```

**NOTE**: You can use your keyboard to control data recording flow.
- Tap right arrow key '->' to early exit while recording an episode and go to resseting the environment.
- Tap right arrow key '->' to early exit while resetting the environment and got to recording the next episode.
- Tap left arrow key '<-' to early exit and re-record the current episode.
- Tap escape key 'esc' to stop the data recording.
This might require a sudo permission to allow your terminal to monitor keyboard events.

**NOTE**: You can resume/continue data recording by running the same data recording command twice.
To avoid resuming by deleting the dataset, use `--force-override 1`.

- Train on this dataset with the ACT policy:
```bash
DATA_DIR=data python lerobot/scripts/train.py \
    policy=act_koch_real \
    env=koch_real \
    dataset_repo_id=$USER/koch_pick_place_lego \
    hydra.run.dir=outputs/train/act_koch_real
```

- Run the pretrained policy on the robot:
```bash
python lerobot/scripts/control_robot.py record \
    --fps 30 \
    --root data \
    --repo-id $USER/eval_act_koch_real \
    --num-episodes 10 \
    --warmup-time-s 2 \
    --episode-time-s 30 \
    --reset-time-s 10
    -p outputs/train/act_koch_real/checkpoints/080000/pretrained_model
```
"""

import argparse
import concurrent.futures
import json
import logging
import os
import platform
import shutil
import time
import traceback
from collections import defaultdict
from contextlib import nullcontext
from functools import cache
from pathlib import Path

import cv2
import numpy as np
import torch
import tqdm
from omegaconf import DictConfig
from PIL import Image
from termcolor import colored

# from safetensors.torch import load_file, save_file
from lerobot.common.datasets.compute_stats import compute_stats
from lerobot.common.datasets.lerobot_dataset import CODEBASE_VERSION, LeRobotDataset
from lerobot.common.datasets.push_dataset_to_hub.aloha_hdf5_format import to_hf_dataset
from lerobot.common.datasets.push_dataset_to_hub.utils import concatenate_episodes, get_default_encoding
from lerobot.common.datasets.utils import calculate_episode_data_index, create_branch
from lerobot.common.datasets.video_utils import encode_video_frames
from lerobot.common.policies.factory import make_policy
from lerobot.common.rl import calc_reward_cube_push
from lerobot.common.robot_devices.robots.factory import make_robot
from lerobot.common.robot_devices.robots.utils import Robot, get_arm_id
from lerobot.common.robot_devices.utils import busy_wait
from lerobot.common.utils.utils import get_safe_torch_device, init_hydra_config, init_logging, set_global_seed
from lerobot.common.vision import GoalSetter
from lerobot.scripts.eval import get_pretrained_policy_path
from lerobot.scripts.push_dataset_to_hub import (
    push_dataset_card_to_hub,
    push_meta_data_to_hub,
    push_videos_to_hub,
    save_meta_data,
)

########################################################################################
# Utilities
########################################################################################


def say(text, blocking=False):
    # Check if mac, linux, or windows.
    if platform.system() == "Darwin":
        cmd = f'say "{text}"'
    elif platform.system() == "Linux":
        cmd = f'spd-say "{text}"'
    elif platform.system() == "Windows":
        cmd = (
            'PowerShell -Command "Add-Type -AssemblyName System.Speech; '
            f"(New-Object System.Speech.Synthesis.SpeechSynthesizer).Speak('{text}')\""
        )

    if not blocking and platform.system() in ["Darwin", "Linux"]:
        # TODO(rcadene): Make it work for Windows
        # Use the ampersand to run command in the background
        cmd += " &"

    os.system(cmd)


def save_image(img_tensor, key, frame_index, episode_index, videos_dir):
    img = Image.fromarray(img_tensor.numpy())
    path = videos_dir / f"{key}_episode_{episode_index:06d}" / f"frame_{frame_index:06d}.png"
    path.parent.mkdir(parents=True, exist_ok=True)
    img.save(str(path), quality=100)


def none_or_int(value):
    if value == "None":
        return None
    return int(value)


def log_control_info(robot, dt_s, episode_index=None, frame_index=None, fps=None):
    log_items = []
    if episode_index is not None:
        log_items.append(f"ep:{episode_index}")
    if frame_index is not None:
        log_items.append(f"frame:{frame_index}")

    def log_dt(shortname, dt_val_s):
        nonlocal log_items, fps
        info_str = f"{shortname}:{dt_val_s * 1000:5.2f} ({1/ dt_val_s:3.1f}hz)"
        if fps is not None:
            actual_fps = 1 / dt_val_s
            if actual_fps < fps - 1:
                info_str = colored(info_str, "yellow")
        log_items.append(info_str)

    # total step time displayed in milliseconds and its frequency
    log_dt("dt", dt_s)

    for name in robot.leader_arms:
        key = f"read_leader_{name}_pos_dt_s"
        if key in robot.logs:
            log_dt("dtRlead", robot.logs[key])

    for name in robot.follower_arms:
        key = f"write_follower_{name}_goal_pos_dt_s"
        if key in robot.logs:
            log_dt("dtWfoll", robot.logs[key])

        key = f"read_follower_{name}_pos_dt_s"
        if key in robot.logs:
            log_dt("dtRfoll", robot.logs[key])

    for name in robot.cameras:
        key = f"read_camera_{name}_dt_s"
        if key in robot.logs:
            log_dt(f"dtR{name}", robot.logs[key])

    info_str = " ".join(log_items)
    logging.info(info_str)


@cache
def is_headless():
    """Detects if python is running without a monitor."""
    try:
        import pynput  # noqa

        return False
    except Exception:
        print(
            "Error trying to import pynput. Switching to headless mode. "
            "As a result, the video stream from the cameras won't be shown, "
            "and you won't be able to change the control flow with keyboards. "
            "For more info, see traceback below.\n"
        )
        traceback.print_exc()
        print()
        return True


########################################################################################
# Control modes
########################################################################################


def calibrate(robot: Robot, arms: list[str] | None):
    available_arms = []
    for name in robot.follower_arms:
        arm_id = get_arm_id(name, "follower")
        available_arms.append(arm_id)
    for name in robot.leader_arms:
        arm_id = get_arm_id(name, "leader")
        available_arms.append(arm_id)

    unknown_arms = [arm_id for arm_id in arms if arm_id not in available_arms]

    available_arms_str = " ".join(available_arms)
    unknown_arms_str = " ".join(unknown_arms)

    if arms is None or len(arms) == 0:
        raise ValueError(
            "No arm provided. Use `--arms` as argument with one or more available arms.\n"
            f"For instance, to recalibrate all arms add: `--arms {available_arms_str}`"
        )

    if len(unknown_arms) > 0:
        raise ValueError(
            f"Unknown arms provided ('{unknown_arms_str}'). Available arms are `{available_arms_str}`."
        )

    for arm_id in arms:
        arm_calib_path = robot.calibration_dir / f"{arm_id}.json"
        if arm_calib_path.exists():
            print(f"Removing '{arm_calib_path}'")
            arm_calib_path.unlink()
        else:
            print(f"Calibration file not found '{arm_calib_path}'")

    if robot.is_connected:
        robot.disconnect()

    # Calling `connect` automatically runs calibration
    # when the calibration file is missing
    robot.connect()
    robot.disconnect()
    print("Calibration is done! You can now teleoperate and record datasets!")


def teleoperate(robot: Robot, fps: int | None = None, teleop_time_s: float | None = None):
    # TODO(rcadene): Add option to record logs
    if not robot.is_connected:
        robot.connect()

    start_teleop_t = time.perf_counter()
    while True:
        start_loop_t = time.perf_counter()
        robot.teleop_step()

        if fps is not None:
            dt_s = time.perf_counter() - start_loop_t
            busy_wait(1 / fps - dt_s)

        dt_s = time.perf_counter() - start_loop_t
        log_control_info(robot, dt_s, fps=fps)

        if teleop_time_s is not None and time.perf_counter() - start_teleop_t > teleop_time_s:
            break


def record(
    robot: Robot,
    policy: torch.nn.Module | None = None,
    hydra_cfg: DictConfig | None = None,
    policy_action_safety_cap: torch.Tensor | None = None,
    fps: int | None = None,
    root="data",
    repo_id="lerobot/debug",
    warmup_time_s=2,
    episode_time_s=10,
    reset_time_s=5,
    num_episodes=50,
    video=True,
    run_compute_stats=True,
    push_to_hub=True,
    tags=None,
    num_image_writers_per_camera=4,
    force_override=False,
):
    # TODO(rcadene): Add option to record logs
    # TODO(rcadene): Clean this function via decomposition in higher level functions

    _, dataset_name = repo_id.split("/")
    if dataset_name.startswith("eval_") and policy is None:
        raise ValueError(
            f"Your dataset name begins by 'eval_' ({dataset_name}) but no policy is provided ({policy})."
        )

    if not video:
        raise NotImplementedError()

    if policy_action_safety_cap is None and policy is not None:
        policy_action_safety_cap = torch.tensor([10.0, 10.0, 10.0, 10.0, 10.0, 16.0])
        logging.info(
            "Actions from the policy will be clamped such that they result in a maximum relative positional "
            f"target magnitude of no greater than {policy_action_safety_cap.tolist()}. This is for safety "
            "reasons (mostly to avoid damaging your motors). Any instances of capping will be logged. You "
            "may override these values by passing `policy_action_safety_cap`."
        )

    if not robot.is_connected:
        robot.connect()

    local_dir = Path(root) / repo_id
    if local_dir.exists() and force_override:
        shutil.rmtree(local_dir)

    episodes_dir = local_dir / "episodes"
    episodes_dir.mkdir(parents=True, exist_ok=True)

    videos_dir = local_dir / "videos"
    videos_dir.mkdir(parents=True, exist_ok=True)

    # Logic to resume data recording
    rec_info_path = episodes_dir / "data_recording_info.json"
    if rec_info_path.exists():
        with open(rec_info_path) as f:
            rec_info = json.load(f)
        episode_index = rec_info["last_episode_index"] + 1
    else:
        episode_index = 0

    if is_headless():
        logging.info(
            "Headless environment detected. On-screen cameras display and keyboard inputs will not be available."
        )

    # Allow to exit early while recording an episode or resetting the environment,
    # by tapping the right arrow key '->'. This might require a sudo permission
    # to allow your terminal to monitor keyboard events.
    exit_early = False
    rerecord_episode = False
    stop_recording = False

    # Only import pynput if not in a headless environment
    if not is_headless():
        from pynput import keyboard

        def on_press(key):
            nonlocal exit_early, rerecord_episode, stop_recording
            try:
                if key == keyboard.Key.right:
                    print("Right arrow key pressed. Exiting loop...")
                    exit_early = True
                elif key == keyboard.Key.left:
                    print("Left arrow key pressed. Exiting loop and rerecord the last episode...")
                    rerecord_episode = True
                    exit_early = True
                elif key == keyboard.Key.esc:
                    print("Escape key pressed. Stopping data recording...")
                    stop_recording = True
                    exit_early = True
            except Exception as e:
                print(f"Error handling key press: {e}")

        listener = keyboard.Listener(on_press=on_press)
        listener.start()

    # Load policy if any
    if policy is not None:
        # Check device is available
        device = get_safe_torch_device(hydra_cfg.device, log=True)

        policy.eval()
        policy.to(device)

        torch.backends.cudnn.benchmark = True
        torch.backends.cuda.matmul.allow_tf32 = True
        set_global_seed(hydra_cfg.seed)

        # override fps using policy fps
        fps = hydra_cfg.env.fps

    # Execute a few seconds without recording data, to give times
    # to the robot devices to connect and start synchronizing.
    timestamp = 0
    start_warmup_t = time.perf_counter()
    is_warmup_print = False
    while timestamp < warmup_time_s:
        if not is_warmup_print:
            logging.info("Warming up (no data recording)")
            say("Warming up")
            is_warmup_print = True

        start_loop_t = time.perf_counter()

        if policy is None:
            observation, action = robot.teleop_step(record_data=True)
        else:
            observation = robot.capture_observation()

        if not is_headless():
            image_keys = [key for key in observation if "image" in key]
            for key in image_keys:
                cv2.imshow(key, cv2.cvtColor(observation[key].numpy(), cv2.COLOR_RGB2BGR))
            cv2.waitKey(1)

        dt_s = time.perf_counter() - start_loop_t
        busy_wait(1 / fps - dt_s)

        dt_s = time.perf_counter() - start_loop_t
        log_control_info(robot, dt_s, fps=fps)

        timestamp = time.perf_counter() - start_warmup_t

    goal_setter = GoalSetter.from_mask_file("outputs/goal_mask.npy")
    goal_mask = goal_setter.get_goal_mask()
    where_goal = np.where(goal_mask > 0)
    # Save images using threads to reach high fps (30 and more)
    # Using `with` to exist smoothly if an execption is raised.
    futures = []
    num_image_writers = num_image_writers_per_camera * len(robot.cameras)
    with concurrent.futures.ThreadPoolExecutor(max_workers=num_image_writers) as executor:
        # Start recording all episodes
        while episode_index < num_episodes:
            logging.info(f"Recording episode {episode_index}")
            say(f"Recording episode {episode_index}")
            ep_dict = defaultdict(list)
            frame_index = 0
            timestamp = 0
            start_episode_t = time.perf_counter()
            prior_relative_action = None
            while timestamp < episode_time_s:
                start_loop_t = time.perf_counter()

                if policy is None:
                    observation, action = robot.teleop_step(record_data=True)
                else:
                    observation = robot.capture_observation()

                image_keys = [key for key in observation if "image" in key]
                not_image_keys = [key for key in observation if "image" not in key]

                for key in image_keys:
                    futures += [
                        executor.submit(
                            save_image, observation[key], key, frame_index, episode_index, videos_dir
                        )
                    ]

                if not is_headless():
                    image_keys = [key for key in observation if "image" in key]
                    for key in image_keys:
                        this_relative_action = (action["action"] - observation["observation.state"]).numpy()
                        reward, success, do_terminate, info = calc_reward_cube_push(
                            img=observation[key].numpy(),
                            goal_mask=goal_mask,
                            current_joint_pos=observation["observation.state"].numpy(),
                            action=this_relative_action,
                            prior_action=prior_relative_action,
                            first_order_smoothness_coeff=0,
                            second_order_smoothness_coeff=-0.02,
                        )
                        prior_relative_action = this_relative_action.copy()
                        annotated_img = info["annotated_img"]
                        annotated_img[where_goal] = (
                            annotated_img[where_goal]
                            - (annotated_img[where_goal] - np.array([255, 255, 255])) // 2
                        )
                        annotated_img = cv2.resize(annotated_img, (640, 480))
                        cv2.putText(
                            annotated_img,
                            org=(10, 25),
                            color=(255, 255, 255),
                            text=f"{reward=:.3f}",
                            fontFace=cv2.FONT_HERSHEY_SIMPLEX,
                            fontScale=1,
                            thickness=1,
                        )
                        cv2.imshow(key, cv2.cvtColor(annotated_img, cv2.COLOR_RGB2BGR))
                        ep_dict["next.reward"].append(reward)
                        ep_dict["next.success"].append(success)
                        if success:
                            say("Goal accomplished.", blocking=True)
                            exit_early = True
                        elif do_terminate:
                            say("Failed.", blocking=True)
                            exit_early = True
                    cv2.waitKey(1)

                for key in not_image_keys:
                    if key not in ep_dict:
                        ep_dict[key] = []
                    ep_dict[key].append(observation[key])

                if policy is not None:
                    with (
                        torch.inference_mode(),
                        torch.autocast(device_type=device.type)
                        if device.type == "cuda" and hydra_cfg.use_amp
                        else nullcontext(),
                    ):
                        # Convert to pytorch format: channel first and float32 in [0,1] with batch dimension
                        for name in observation:
                            if "image" in name:
                                observation[name] = observation[name].type(torch.float32) / 255
                                observation[name] = observation[name].permute(2, 0, 1).contiguous()
                            observation[name] = observation[name].unsqueeze(0)
                            observation[name] = observation[name].to(device)

                        # Compute the next action with the policy
                        # based on the current observation
                        action = policy.select_action(observation)

                        # Remove batch dimension
                        action = action.squeeze(0)

                        # Move to cpu, if not already the case
                        action = action.to("cpu")

                    # Cap relative action target magnitude for safety.
                    current_pos = observation["observation.state"].cpu().squeeze(0)
                    diff = action - current_pos
                    safe_diff = torch.minimum(diff, policy_action_safety_cap)
                    safe_diff = torch.maximum(safe_diff, -policy_action_safety_cap)
                    safe_action = current_pos + safe_diff
                    if not torch.allclose(safe_action, action):
                        logging.warning(
                            "Relative action magnitude had to be clamped to be safe.\n"
                            f"  requested relative action target: {diff}\n"
                            f"    clamped relative action target: {safe_diff}"
                        )

                    # Order the robot to move
<<<<<<< HEAD
                    robot.send_action(safe_action)
                    action = {"action": safe_action}
=======
                    action_sent = robot.send_action(action)

                    # Action can eventually be clipped using `max_relative_target`,
                    # so action actually sent is saved in the dataset.
                    action = {"action": action_sent}
>>>>>>> c712d68f

                for key in action:
                    if key not in ep_dict:
                        ep_dict[key] = []
                    ep_dict[key].append(action[key])

                frame_index += 1

                dt_s = time.perf_counter() - start_loop_t
                busy_wait(1 / fps - dt_s)

                dt_s = time.perf_counter() - start_loop_t
                log_control_info(robot, dt_s, fps=fps)

                timestamp = time.perf_counter() - start_episode_t
                if exit_early:
                    exit_early = False
                    break

            if not stop_recording:
                # Start resetting env while the executor are finishing
                logging.info("Reset the environment")
                say("Reset the environment")
                while not exit_early:
                    start = time.perf_counter()
                    robot.teleop_step()
                    busy_wait(1 / fps - (time.perf_counter() - start))
                    if exit_early:
                        exit_early = False
                        break

            timestamp = 0
            start_vencod_t = time.perf_counter()

            # During env reset we save the data and encode the videos
            num_frames = frame_index

            for key in image_keys:
                tmp_imgs_dir = videos_dir / f"{key}_episode_{episode_index:06d}"
                fname = f"{key}_episode_{episode_index:06d}.mp4"
                video_path = local_dir / "videos" / fname
                if video_path.exists():
                    video_path.unlink()
                # Store the reference to the video frame, even tho the videos are not yet encoded
                ep_dict[key] = []
                for i in range(num_frames):
                    ep_dict[key].append({"path": f"videos/{fname}", "timestamp": i / fps})

            for key in not_image_keys:
                ep_dict[key] = torch.stack(ep_dict[key])

            for key in action:
                ep_dict[key] = torch.stack(ep_dict[key])

            ep_dict["episode_index"] = torch.tensor([episode_index] * num_frames)
            ep_dict["frame_index"] = torch.arange(0, num_frames, 1)
            ep_dict["timestamp"] = torch.arange(0, num_frames, 1) / fps

            done = torch.zeros(num_frames, dtype=torch.bool)
            done[-1] = True
            ep_dict["next.done"] = done

            ep_path = episodes_dir / f"episode_{episode_index}.pth"
            print("Saving episode dictionary...")
            torch.save(ep_dict, ep_path)

            rec_info = {
                "last_episode_index": episode_index,
            }
            with open(rec_info_path, "w") as f:
                json.dump(rec_info, f)

            is_last_episode = stop_recording or (episode_index == (num_episodes - 1))

            # Wait if necessary
            with tqdm.tqdm(total=reset_time_s, desc="Waiting") as pbar:
                while timestamp < reset_time_s and not is_last_episode:
                    time.sleep(1)
                    timestamp = time.perf_counter() - start_vencod_t
                    pbar.update(1)
                    if exit_early:
                        exit_early = False
                        break

            # Skip updating episode index which forces re-recording episode
            if rerecord_episode:
                rerecord_episode = False
                continue

            episode_index += 1

            if is_last_episode:
                logging.info("Done recording")
                say("Done recording", blocking=True)
                if not is_headless():
                    listener.stop()

                logging.info("Waiting for threads writing the images on disk to terminate...")
                for _ in tqdm.tqdm(
                    concurrent.futures.as_completed(futures), total=len(futures), desc="Writting images"
                ):
                    pass
                break

    robot.disconnect()
    if not is_headless():
        cv2.destroyAllWindows()

    num_episodes = episode_index

    logging.info("Encoding videos")
    say("Encoding videos")
    # Use ffmpeg to convert frames stored as png into mp4 videos
    for episode_index in tqdm.tqdm(range(num_episodes)):
        for key in image_keys:
            tmp_imgs_dir = videos_dir / f"{key}_episode_{episode_index:06d}"
            fname = f"{key}_episode_{episode_index:06d}.mp4"
            video_path = local_dir / "videos" / fname
            if video_path.exists():
                # Skip if video is already encoded. Could be the case when resuming data recording.
                continue
            # note: `encode_video_frames` is a blocking call. Making it asynchronous shouldn't speedup encoding,
            # since video encoding with ffmpeg is already using multithreading.
            encode_video_frames(tmp_imgs_dir, video_path, fps, overwrite=True)
            shutil.rmtree(tmp_imgs_dir)

    logging.info("Concatenating episodes")
    ep_dicts = []
    for episode_index in tqdm.tqdm(range(num_episodes)):
        ep_path = episodes_dir / f"episode_{episode_index}.pth"
        ep_dict = torch.load(ep_path)
        ep_dicts.append(ep_dict)
    data_dict = concatenate_episodes(ep_dicts)

    total_frames = data_dict["frame_index"].shape[0]
    data_dict["index"] = torch.arange(0, total_frames, 1)

    hf_dataset = to_hf_dataset(data_dict, video)
    episode_data_index = calculate_episode_data_index(hf_dataset)
    info = {
        "codebase_version": CODEBASE_VERSION,
        "fps": fps,
        "video": video,
    }
    if video:
        info["encoding"] = get_default_encoding()

    lerobot_dataset = LeRobotDataset.from_preloaded(
        repo_id=repo_id,
        hf_dataset=hf_dataset,
        episode_data_index=episode_data_index,
        info=info,
        videos_dir=videos_dir,
    )
    if run_compute_stats:
        logging.info("Computing dataset statistics")
        say("Computing dataset statistics")
        stats = compute_stats(lerobot_dataset)
        lerobot_dataset.stats = stats
    else:
        stats = {}
        logging.info("Skipping computation of the dataset statistics")

    hf_dataset = hf_dataset.with_format(None)  # to remove transforms that cant be saved
    hf_dataset.save_to_disk(str(local_dir / "train"))

    meta_data_dir = local_dir / "meta_data"
    save_meta_data(info, stats, episode_data_index, meta_data_dir)

    if push_to_hub:
        hf_dataset.push_to_hub(repo_id, revision="main")
        push_meta_data_to_hub(repo_id, meta_data_dir, revision="main")
        push_dataset_card_to_hub(repo_id, revision="main", tags=tags)
        if video:
            push_videos_to_hub(repo_id, videos_dir, revision="main")
        create_branch(repo_id, repo_type="dataset", branch=CODEBASE_VERSION)

    logging.info("Exiting")
    say("Exiting")
    return lerobot_dataset


def replay(robot: Robot, episode: int, fps: int | None = None, root="data", repo_id="lerobot/debug"):
    # TODO(rcadene): Add option to record logs
    local_dir = Path(root) / repo_id
    if not local_dir.exists():
        raise ValueError(local_dir)

    dataset = LeRobotDataset(repo_id, root=root)
    items = dataset.hf_dataset.select_columns("action")
    from_idx = dataset.episode_data_index["from"][episode].item()
    to_idx = dataset.episode_data_index["to"][episode].item()

    if not robot.is_connected:
        robot.connect()

    logging.info("Replaying episode")
    say("Replaying episode", blocking=True)
    for idx in range(from_idx, to_idx):
        start_episode_t = time.perf_counter()

        action = items[idx]["action"]
        robot.send_action(action)

        dt_s = time.perf_counter() - start_episode_t
        busy_wait(1 / fps - dt_s)

        dt_s = time.perf_counter() - start_episode_t
        log_control_info(robot, dt_s, fps=fps)


if __name__ == "__main__":
    parser = argparse.ArgumentParser()
    subparsers = parser.add_subparsers(dest="mode", required=True)

    # Set common options for all the subparsers
    base_parser = argparse.ArgumentParser(add_help=False)
    base_parser.add_argument(
        "--robot-path",
        type=str,
        default="lerobot/configs/robot/koch.yaml",
        help="Path to robot yaml file used to instantiate the robot using `make_robot` factory function.",
    )
    base_parser.add_argument(
        "--robot-overrides",
        type=str,
        nargs="*",
        help="Any key=value arguments to override config values (use dots for.nested=overrides)",
    )

    parser_calib = subparsers.add_parser("calibrate", parents=[base_parser])
    parser_calib.add_argument(
        "--arms",
        type=str,
        nargs="*",
        help="List of arms to calibrate (e.g. `--arms left_follower right_follower left_leader`)",
    )

    parser_teleop = subparsers.add_parser("teleoperate", parents=[base_parser])
    parser_teleop.add_argument(
        "--fps", type=none_or_int, default=None, help="Frames per second (set to None to disable)"
    )

    parser_record = subparsers.add_parser("record", parents=[base_parser])
    parser_record.add_argument(
        "--fps", type=none_or_int, default=None, help="Frames per second (set to None to disable)"
    )
    parser_record.add_argument(
        "--root",
        type=Path,
        default="data",
        help="Root directory where the dataset will be stored locally at '{root}/{repo_id}' (e.g. 'data/hf_username/dataset_name').",
    )
    parser_record.add_argument(
        "--repo-id",
        type=str,
        default="lerobot/test",
        help="Dataset identifier. By convention it should match '{hf_username}/{dataset_name}' (e.g. `lerobot/test`).",
    )
    parser_record.add_argument(
        "--warmup-time-s",
        type=int,
        default=10,
        help="Number of seconds before starting data collection. It allows the robot devices to warmup and synchronize.",
    )
    parser_record.add_argument(
        "--episode-time-s",
        type=int,
        default=60,
        help="Number of seconds for data recording for each episode.",
    )
    parser_record.add_argument(
        "--reset-time-s",
        type=int,
        default=60,
        help="Number of seconds for resetting the environment after each episode.",
    )
    parser_record.add_argument("--num-episodes", type=int, default=50, help="Number of episodes to record.")
    parser_record.add_argument(
        "--run-compute-stats",
        type=int,
        default=1,
        help="By default, run the computation of the data statistics at the end of data collection. Compute intensive and not required to just replay an episode.",
    )
    parser_record.add_argument(
        "--push-to-hub",
        type=int,
        default=1,
        help="Upload dataset to Hugging Face hub.",
    )
    parser_record.add_argument(
        "--tags",
        type=str,
        nargs="*",
        help="Add tags to your dataset on the hub.",
    )
    parser_record.add_argument(
        "--num-image-writers-per-camera",
        type=int,
        default=4,
        help=(
            "Number of threads writing the frames as png images on disk, per camera. "
            "Too much threads might cause unstable teleoperation fps due to main thread being blocked. "
            "Not enough threads might cause low camera fps."
        ),
    )
    parser_record.add_argument(
        "--force-override",
        type=int,
        default=0,
        help="By default, data recording is resumed. When set to 1, delete the local directory and start data recording from scratch.",
    )
    parser_record.add_argument(
        "-p",
        "--pretrained-policy-name-or-path",
        type=str,
        help=(
            "Either the repo ID of a model hosted on the Hub or a path to a directory containing weights "
            "saved using `Policy.save_pretrained`."
        ),
    )
    parser_record.add_argument(
        "--policy-overrides",
        type=str,
        nargs="*",
        help="Any key=value arguments to override config values (use dots for.nested=overrides)",
    )

    parser_replay = subparsers.add_parser("replay", parents=[base_parser])
    parser_replay.add_argument(
        "--fps", type=none_or_int, default=None, help="Frames per second (set to None to disable)"
    )
    parser_replay.add_argument(
        "--root",
        type=Path,
        default="data",
        help="Root directory where the dataset will be stored locally at '{root}/{repo_id}' (e.g. 'data/hf_username/dataset_name').",
    )
    parser_replay.add_argument(
        "--repo-id",
        type=str,
        default="lerobot/test",
        help="Dataset identifier. By convention it should match '{hf_username}/{dataset_name}' (e.g. `lerobot/test`).",
    )
    parser_replay.add_argument("--episode", type=int, default=0, help="Index of the episode to replay.")

    args = parser.parse_args()

    init_logging()

    control_mode = args.mode
    robot_path = args.robot_path
    robot_overrides = args.robot_overrides
    kwargs = vars(args)
    del kwargs["mode"]
    del kwargs["robot_path"]
    del kwargs["robot_overrides"]

    robot_cfg = init_hydra_config(robot_path, robot_overrides)
    robot = make_robot(robot_cfg)

    if control_mode == "calibrate":
        calibrate(robot, **kwargs)

    elif control_mode == "teleoperate":
        teleoperate(robot, **kwargs)

    elif control_mode == "record":
        pretrained_policy_name_or_path = args.pretrained_policy_name_or_path
        policy_overrides = args.policy_overrides
        del kwargs["pretrained_policy_name_or_path"]
        del kwargs["policy_overrides"]

        policy_cfg = None
        if pretrained_policy_name_or_path is not None:
            pretrained_policy_path = get_pretrained_policy_path(pretrained_policy_name_or_path)
            policy_cfg = init_hydra_config(pretrained_policy_path / "config.yaml", policy_overrides)
            policy = make_policy(hydra_cfg=policy_cfg, pretrained_policy_name_or_path=pretrained_policy_path)
            record(robot, policy, policy_cfg, **kwargs)
        else:
            record(robot, **kwargs)

    elif control_mode == "replay":
        replay(robot, **kwargs)

    if robot.is_connected:
        # Disconnect manually to avoid a "Core dump" during process
        # termination due to camera threads not properly exiting.
        robot.disconnect()<|MERGE_RESOLUTION|>--- conflicted
+++ resolved
@@ -314,7 +314,6 @@
     robot: Robot,
     policy: torch.nn.Module | None = None,
     hydra_cfg: DictConfig | None = None,
-    policy_action_safety_cap: torch.Tensor | None = None,
     fps: int | None = None,
     root="data",
     repo_id="lerobot/debug",
@@ -340,15 +339,6 @@
 
     if not video:
         raise NotImplementedError()
-
-    if policy_action_safety_cap is None and policy is not None:
-        policy_action_safety_cap = torch.tensor([10.0, 10.0, 10.0, 10.0, 10.0, 16.0])
-        logging.info(
-            "Actions from the policy will be clamped such that they result in a maximum relative positional "
-            f"target magnitude of no greater than {policy_action_safety_cap.tolist()}. This is for safety "
-            "reasons (mostly to avoid damaging your motors). Any instances of capping will be logged. You "
-            "may override these values by passing `policy_action_safety_cap`."
-        )
 
     if not robot.is_connected:
         robot.connect()
@@ -560,30 +550,12 @@
                         # Move to cpu, if not already the case
                         action = action.to("cpu")
 
-                    # Cap relative action target magnitude for safety.
-                    current_pos = observation["observation.state"].cpu().squeeze(0)
-                    diff = action - current_pos
-                    safe_diff = torch.minimum(diff, policy_action_safety_cap)
-                    safe_diff = torch.maximum(safe_diff, -policy_action_safety_cap)
-                    safe_action = current_pos + safe_diff
-                    if not torch.allclose(safe_action, action):
-                        logging.warning(
-                            "Relative action magnitude had to be clamped to be safe.\n"
-                            f"  requested relative action target: {diff}\n"
-                            f"    clamped relative action target: {safe_diff}"
-                        )
-
                     # Order the robot to move
-<<<<<<< HEAD
-                    robot.send_action(safe_action)
-                    action = {"action": safe_action}
-=======
                     action_sent = robot.send_action(action)
 
                     # Action can eventually be clipped using `max_relative_target`,
                     # so action actually sent is saved in the dataset.
                     action = {"action": action_sent}
->>>>>>> c712d68f
 
                 for key in action:
                     if key not in ep_dict:
